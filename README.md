--- conflicted
+++ resolved
@@ -1,34 +1,14 @@
 # Beringei
-<<<<<<< HEAD
+
 A high performance, in memory time series storage engine
 
 <img src="./beringei_logo_clear.png" height=200 width=200>
-
-In the fall of 2015, we published the paper “Gorilla: A Fast, Scalable,
-In-Memory Time Series Database” at VLDB 2015
-(http://www.vldb.org/pvldb/vol8/p1816-teller.pdf).
-
-We are happy to announce the launch of the open source project Beringei, based
-on our Gorilla paper.
-
-Beringei is a high performance time series storage engine. Time series
-are commonly used as a representation of statistics, gauges, and counters
-used primarily for performance and health monitoring. This project can
-be used in one of two ways. First, we have created a simple, sharded
-service and reference client implementation that can store and serve
-time series query requests. Second, you can use Beringei as an embedded
-library to handle the low-level details of efficiently storing time
-series data. Using Beringei in this way is similar to RocksDB - the
-Beringei library can be the high performance storage system underlying
-your performance monitoring solution.
-=======
 
 In the fall of 2015, we published the [paper “Gorilla: A Fast, Scalable, In-Memory Time Series Database”](http://www.vldb.org/pvldb/vol8/p1816-teller.pdf) at VLDB 2015. Beringei is the open source representation of the ideas presented in this paper.
 
 Beringei is a high performance time series storage engine. Time series are commonly used as a representation of statistics, gauges, and counters for monitoring performance and health of a system. 
 
 ## Features
->>>>>>> fd913564
 
 Beringei has the following features:
 
